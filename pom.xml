<?xml version="1.0" encoding="UTF-8"?>
<project xmlns="http://maven.apache.org/POM/4.0.0" xmlns:xsi="http://www.w3.org/2001/XMLSchema-instance" xsi:schemaLocation="http://maven.apache.org/POM/4.0.0 http://maven.apache.org/xsd/maven-4.0.0.xsd">
    <modelVersion>4.0.0</modelVersion>
    <parent>
        <groupId>gov.nsa.datawave.microservice</groupId>
        <artifactId>datawave-microservice-parent</artifactId>
<<<<<<< HEAD
        <version>3.0.4-SNAPSHOT</version>
=======
        <version>3.0.4</version>
>>>>>>> 46118a8c
        <relativePath>../../microservice-parent/pom.xml</relativePath>
    </parent>
    <artifactId>authorization-service-parent</artifactId>
    <version>3.0.1-SNAPSHOT</version>
    <packaging>pom</packaging>
    <url>https://code.nsa.gov/datawave-authorization-service</url>
    <modules>
        <module>api</module>
    </modules>
    <scm>
        <connection>scm:git:https://github.com/NationalSecurityAgency/datawave-authorization-service.git</connection>
        <developerConnection>scm:git:git@github.com:NationalSecurityAgency/datawave-authorization-service.git</developerConnection>
        <tag>HEAD</tag>
        <url>https://github.com/NationalSecurityAgency/datawave-authorization-service</url>
    </scm>
    <repositories>
        <repository>
            <releases>
                <enabled>true</enabled>
            </releases>
            <snapshots>
                <enabled>false</enabled>
            </snapshots>
            <id>github-datawave</id>
            <url>https://maven.pkg.github.com/NationalSecurityAgency/datawave</url>
        </repository>
    </repositories>
    <profiles>
        <profile>
            <id>services</id>
            <activation>
                <property>
                    <name>!skipServices</name>
                </property>
            </activation>
            <modules>
                <module>service</module>
            </modules>
        </profile>
    </profiles>
</project><|MERGE_RESOLUTION|>--- conflicted
+++ resolved
@@ -4,11 +4,7 @@
     <parent>
         <groupId>gov.nsa.datawave.microservice</groupId>
         <artifactId>datawave-microservice-parent</artifactId>
-<<<<<<< HEAD
-        <version>3.0.4-SNAPSHOT</version>
-=======
-        <version>3.0.4</version>
->>>>>>> 46118a8c
+        <version>3.0.5-SNAPSHOT</version>
         <relativePath>../../microservice-parent/pom.xml</relativePath>
     </parent>
     <artifactId>authorization-service-parent</artifactId>
